--- conflicted
+++ resolved
@@ -59,129 +59,5 @@
 pub mod tablet_manager;
 pub mod text_input;
 pub mod viewporter;
-<<<<<<< HEAD
 pub mod virtual_keyboard;
-pub mod xdg_activation;
-
-/// A global [`SerialCounter`] for use in your compositor.
-///
-/// Is is also used internally by some parts of Smithay.
-pub static SERIAL_COUNTER: SerialCounter = SerialCounter {
-    serial: AtomicU32::new(0),
-};
-
-/// A serial type, whose comparison takes into account the wrapping-around behavior of the
-/// underlying counter.
-#[derive(Debug, Copy, Clone)]
-pub struct Serial(u32);
-
-impl PartialEq for Serial {
-    fn eq(&self, other: &Self) -> bool {
-        self.0 == other.0
-    }
-}
-
-impl Eq for Serial {}
-
-impl PartialOrd for Serial {
-    fn partial_cmp(&self, other: &Self) -> Option<std::cmp::Ordering> {
-        let distance = if self.0 > other.0 {
-            self.0 - other.0
-        } else {
-            other.0 - self.0
-        };
-        if distance < u32::MAX / 2 {
-            self.0.partial_cmp(&other.0)
-        } else {
-            // wrap-around occurred, invert comparison
-            other.0.partial_cmp(&self.0)
-        }
-    }
-}
-
-impl From<u32> for Serial {
-    fn from(n: u32) -> Self {
-        Serial(n)
-    }
-}
-
-impl From<Serial> for u32 {
-    fn from(serial: Serial) -> u32 {
-        serial.0
-    }
-}
-
-/// A counter for generating serials, for use in the client protocol
-///
-/// A global instance of this counter is available as the `SERIAL_COUNTER`
-/// static. It is recommended to only use this global counter to ensure the
-/// uniqueness of serials.
-///
-/// The counter will wrap around on overflow, ensuring it can run for as long
-/// as needed.
-#[derive(Debug)]
-pub struct SerialCounter {
-    serial: AtomicU32,
-}
-
-impl SerialCounter {
-    /// Retrieve the next serial from the counter
-    pub fn next_serial(&self) -> Serial {
-        Serial(self.serial.fetch_add(1, Ordering::AcqRel))
-    }
-}
-
-#[cfg(test)]
-mod tests {
-    use super::*;
-
-    fn create_serial_counter(initial_value: u32) -> SerialCounter {
-        SerialCounter {
-            serial: AtomicU32::new(initial_value),
-        }
-    }
-
-    #[test]
-    #[allow(clippy::eq_op)]
-    fn serial_equals_self() {
-        let counter = create_serial_counter(0);
-        let serial = counter.next_serial();
-        assert!(serial == serial);
-    }
-
-    #[test]
-    fn consecutive_serials() {
-        let counter = create_serial_counter(0);
-        let serial1 = counter.next_serial();
-        let serial2 = counter.next_serial();
-        assert!(serial1 < serial2);
-    }
-
-    #[test]
-    fn non_consecutive_serials() {
-        let skip_serials = 147;
-
-        let counter = create_serial_counter(0);
-        let serial1 = counter.next_serial();
-        for _ in 0..skip_serials {
-            let _ = counter.next_serial();
-        }
-        let serial2 = counter.next_serial();
-        assert!(serial1 < serial2);
-    }
-
-    #[test]
-    fn serial_wrap_around() {
-        let counter = create_serial_counter(u32::MAX);
-        let serial1 = counter.next_serial();
-        let serial2 = counter.next_serial();
-
-        assert!(serial1 == u32::MAX.into());
-        assert!(serial2 == 0.into());
-
-        assert!(serial1 < serial2);
-    }
-}
-=======
-pub mod xdg_activation;
->>>>>>> 09abc9ff
+pub mod xdg_activation;